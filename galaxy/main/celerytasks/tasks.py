--- conflicted
+++ resolved
@@ -17,14 +17,10 @@
 
 import datetime
 import logging
-<<<<<<< HEAD
-=======
-import pytz
-import six
->>>>>>> 02b829ff
 
 import celery
 import github
+import six
 from django.conf import settings
 from django.db import transaction
 from django.utils import timezone
@@ -134,7 +130,6 @@
     if repo.owner.type == 'Organization':
         owner = repo.organization
     else:
-<<<<<<< HEAD
         owner = repo.owner
 
     ProviderNamespace.objects.update_or_create(
@@ -153,128 +148,11 @@
 
 def _get_social_token(import_task):
     user = import_task.owner
-=======
-        namespace, created = Namespace.objects.get_or_create(namespace=repo.owner.login, defaults={
-                                                             'name': repo.owner.name,
-                                                             'avatar_url': repo.owner.avatar_url,
-                                                             'location': repo.owner.location,
-                                                             'company': repo.owner.company,
-                                                             'email': repo.owner.email,
-                                                             'html_url': repo.owner.html_url,
-                                                             'followers': repo.owner.followers})
-        if not created:
-            namespace.avatar_url = repo.owner.avatar_url
-            namespace.location = repo.owner.location
-            namespace.company = repo.owner.company
-            namespace.email = repo.owner.email
-            namespace.html_url = repo.owner.html_url
-            namespace.followers = repo.owner.followers
-            namespace.save()
-    return True
-
-
-def fail_import_task(import_task, msg):
-    """
-    Abort the import task and raise an exception
-    """
-    transaction.rollback()
-    try:
-        if import_task:
-            import_task.state = "FAILED"
-            import_task.messages.create(message_type="ERROR", message_text=msg[:255])
-            import_task.finished = timezone.now()
-            import_task.save()
-            transaction.commit()
-    except Exception as e:
-        transaction.rollback()
-        logger.error(u"Error updating import task state %s: %s" % (import_task.role.name, str(e)))
-    logger.error(msg)
-    raise Exception(msg)
-
-
-def strip_input(input):
-    """
-    A simple helper to strip input strings while checking
-    to make sure they're not None.
-    """
-    if input is None:
-        return ""
-    elif isinstance(input, six.string_types):
-        return input.strip()
-    else:
-        return input
-
-
-def add_message(import_task, msg_type, msg_text):
-    try:
-        import_task.messages.create(message_type=msg_type, message_text=msg_text[:255])
-        import_task.save()
-        transaction.commit()
-    except Exception as e:
-        transaction.rollback()
-        logger.error(u"Error adding message to import task for role %s: %s" % (import_task.role.name, e.message))
-    logger.info(u"Role %d: %s - %s" % (import_task.role.id, msg_type, msg_text))
-
-
-def get_readme(import_task, repo, branch, token):
-    """
-    Retrieve README from the repo and sanitize by removing all markup. Should preserve unicode characters.
-    """
-    add_message(import_task, "INFO", "Parsing and validating README")
-    file_type = None
-    readme_html = ''
-    readme_raw = ''
-    headers = {'Authorization': 'token %s' % token, 'Accept': 'application/vnd.github.VERSION.html'}
-    url = "https://api.github.com/repos/%s/readme" % repo.full_name
-    data = None
-    if import_task.github_reference:
-        data = {'ref': branch}
-    try:
-        response = requests.get(url, headers=headers, data=data)
-        response.raise_for_status()
-        readme_html = response.text
-    except Exception as exc:
-        add_message(import_task, u"ERROR", u"Failed to get HTML version of README: %s" % six.u(exc))
-
-    readme = ''
-    try:
-        if import_task.github_reference:
-            readme = repo.get_readme(ref=branch)
-        else:
-            readme = repo.get_readme()
-    except:
-        pass
-
-    if readme:
-        if readme.name == 'README.md':
-            file_type = 'md'
-        elif readme.name == 'README.rst':
-            file_type = 'rst'
-        else:
-            add_message(import_task, u"ERROR", u"Unable to determine README file type. Expecting file "
-                                               u"extension to be one of: .md, .rst")
-        readme_raw = readme.decoded_content
-    return readme_raw, readme_html, file_type
-
-
-def parse_yaml(import_task, file_name, file_contents):
-    contents = None
-    try:
-        contents = yaml.safe_load(file_contents)
-    except yaml.YAMLError as exc:
-        add_message(import_task, u"ERROR", u"YAML parse error: %s" % six.u(exc))
-        fail_import_task(import_task, u"Failed to parse %s. Check YAML syntax." % file_name)
-    return contents
-
-
-def decode_file(import_task, repo, branch, file_name, return_yaml=False):
->>>>>>> 02b829ff
     try:
         token = SocialToken.objects.get(
             account__user=user, account__provider='github')
         return token.token
     except Exception:
-<<<<<<< HEAD
         raise exc.TaskError(
             u"Failed to get GitHub account for Galaxy user {0}. "
             u"You must first authenticate with GitHub.".format(user.username))
@@ -285,71 +163,6 @@
     repository.watchers_count = gh_repo.subscribers_count
     repository.forks_count = gh_repo.forks_count
     repository.open_issues_count = gh_repo.open_issues_count
-=======
-        return None
-
-    try:
-        contents = contents.content.decode('base64')
-    except Exception as exc:
-        fail_import_task(import_task, u"Failed to decode %s - %s" % (file_name, six.u(exc)))
-
-    if not return_yaml:
-        return contents
-    return parse_yaml(import_task, file_name, contents)
-
-
-def add_platforms(import_task, galaxy_info, role):
-    add_message(import_task, u"INFO", u"Parsing platforms")
-    meta_platforms = galaxy_info.get("platforms", None)
-    if isinstance(meta_platforms, six.string_types) or not hasattr(meta_platforms, '__iter__'):
-        add_message(import_task, u"ERROR", u"Expected platforms in meta data to be a list.")
-        return
-    platform_list = []
-    for platform in meta_platforms:
-        if not isinstance(platform, dict):
-            add_message(import_task, u"ERROR", u"The platform '%s' does not appear to be a dictionary, "
-                                               u"skipping" % str(platform))
-            continue
-        try:
-            if not platform.get("name"):
-                add_message(import_task, u"ERROR", u"No name specified for platform, skipping")
-                continue
-            name = platform.get("name")
-            versions = platform.get("versions", ["all"])
-            if 'all' in versions:
-                # grab all of the objects that start with the platform name
-                try:
-                    platform_objs = Platform.objects.filter(name=name)
-                    for p in platform_objs:
-                        role.platforms.add(p)
-                        platform_list.append("%s-%s" % (name, p.release))
-                except:
-                    add_message(import_task, u"ERROR", u"Invalid platform: %s-all (skipping)" % name)
-                continue
-            for version in versions:
-                try:
-                    p = Platform.objects.get(name=name, release=version)
-                    role.platforms.add(p)
-                    platform_list.append(u"%s-%s" % (name, p.release))
-                except:
-                    add_message(import_task, u"ERROR", u"Invalid platform: %s-%s (skipping)" %
-                                (name, version))
-        except Exception as exc:
-            add_message(import_task, u"ERROR", u"An unknown error occurred while adding platform: %s" % six.u(exc))
-
-    # Remove platforms/versions that are no longer listed in the metadata
-    for platform in role.platforms.all():
-        platform_key = "%s-%s" % (platform.name, platform.release)
-        if platform_key not in platform_list:
-            role.platforms.remove(platform)
-
-
-def _add_cloud_platforms(import_task, galaxy_info, role):
-    add_message(import_task, u"INFO", u"Parsing cloud platforms")
-    cloud_platforms = galaxy_info.get('cloud_platforms', [])
-    if isinstance(cloud_platforms, six.string_types):
-        cloud_platforms = [cloud_platforms]
->>>>>>> 02b829ff
 
     repository.commit = commit_info['sha']
     repository.commit_message = commit_info['message'][:255]
@@ -422,197 +235,6 @@
 def import_repository(task_id):
     LOG.info(u"Starting task: %d" % int(task_id))
 
-<<<<<<< HEAD
-=======
-    # Add new cloud platforms
-    for name in cloud_platforms:
-        try:
-            platform = CloudPlatform.objects.get(name=name)
-        except CloudPlatform.DoesNotExist:
-            add_message(import_task, u'ERROR',
-                        u'Invalid cloud platform: {0}, skipping'.format(name))
-            continue
-        role.cloud_platforms.add(platform)
-
-
-def add_dependencies(import_task, dependencies, role):
-    if not dependencies:
-        return
-    add_message(import_task, u"INFO", u"Adding dependencies")
-    if not isinstance(dependencies, list):
-        add_message(import_task, "ERROR", "Expected dependencies to be a list, "
-                                          "instead got %s" % type(dependencies).__name__)
-        return
-    dep_names = []
-    for dep in dependencies:
-        try:
-            dep_parsed = RoleRequirement.role_yaml_parse(dep)
-            if not dep_parsed.get('name'):
-                raise Exception(u"Unable to determine name for dependency")
-            names = dep_parsed['name'].split(".")
-            if len(names) < 2:
-                raise Exception(u"Expecting dependency name format to match 'username.role_name', "
-                                u"instead got %s" % dep_parsed['name'])
-            if len(names) > 2:
-                # the username contains .
-                name = names.pop()
-                namespace = '.'.join(names)
-            else:
-                namespace = names[0]
-                name = names[1]
-            try:
-                dep_role = Role.objects.get(namespace=namespace, name=name)
-                role.dependencies.add(dep_role)
-                dep_names.append(dep_parsed['name'])
-            except Exception as exc:
-                logger.error("Error loading dependencies %s" % six.u(exc))
-                raise Exception(u"Role dependency not found: %s.%s" % (namespace, name))
-        except (AnsibleError, Exception) as exc:
-            add_message(import_task, u'ERROR', u'Error parsing dependency %s' % six.u(exc))
-
-    # Remove deps that are no longer listed in the metadata
-    for dep in role.dependencies.all():
-        dep_name = dep.__unicode__()
-        if dep_name not in dep_names:
-            role.dependencies.remove(dep)
-
-
-def add_tags(import_task, galaxy_info, role):
-    # Add tags / categories. Remove ':' and only allow alpha-numeric characters
-    add_message(import_task, u"INFO", u"Parsing galaxy_tags")
-    meta_tags = []
-    if galaxy_info.get("categories"):
-        add_message(import_task, u"WARNING", (u"Found categories in meta data. Update the meta data to use "
-                                              u"galaxy_tags rather than categories."))
-        cats = galaxy_info.get("categories")
-        if not isinstance(cats, list):
-            add_message(import_task, u"ERROR", u"Expected categories in meta data to be a list")
-        else:
-            for category in cats:
-                for cat in category.split(':'):
-                    if re.match('^[a-zA-Z0-9]+$', cat):
-                        meta_tags.append(cat)
-                    else:
-                        add_message(import_task, u"WARNING", u"%s is not a valid tag" % cat)
-
-    if galaxy_info.get("galaxy_tags"):
-        tags = galaxy_info.get("galaxy_tags")
-        if not isinstance(tags, list):
-            add_message(import_task, u"ERROR", u"Expected galaxy_tags in meta data to be a list.")
-        else:
-            for tag in tags:
-                for t in tag.split(':'):
-                    if re.match('^[a-zA-Z0-9:]+$', t):
-                        meta_tags.append(t)
-                    else:
-                        add_message(import_task, u"WARNING", u"'%s' is not a valid tag. Skipping." % t)
-
-    if len(meta_tags) == 0:
-        add_message(import_task, u"WARNING", u"No galaxy_tags found in meta data.")
-
-    if len(meta_tags) > 20:
-        add_message(import_task, u"WARNING", u"Found more than 20 galaxy_tag values in the meta data. "
-                                             u"Only the first 20 will be used.")
-        meta_tags = meta_tags[0:20]
-
-    meta_tags = list(set(meta_tags))
-
-    for tag in meta_tags:
-        pg_tags = Tag.objects.filter(name=tag).all()
-        if len(pg_tags) == 0:
-            pg_tag = Tag(name=tag, description=tag, active=True)
-            pg_tag.save()
-        else:
-            pg_tag = pg_tags[0]
-        if not role.tags.filter(name=tag).exists():
-            role.tags.add(pg_tag)
-
-    # Remove tags no longer listed in the metadata
-    for tag in role.tags.all():
-        if tag.name not in meta_tags:
-            role.tags.remove(tag)
-
-
-def update_role_videos(import_task, role, videos=None):
-    existing_videos = role.videos.all().count()
-
-    if not videos and not existing_videos:
-        # nothing to do
-        return
-
-    if not videos and existing_videos:
-        # no video provided in meta data, so remove any existing videos
-        role.videos.all().delete()
-        return
-
-    if videos:
-        if not isinstance(videos, list):
-            add_message(import_task, u"ERROR", u"Invalid data format for video_links. "
-                                               u"Expecting video_links to be a list.")
-            return
-
-        google_re = re.compile('https:\/\/drive.google.com.*file\/d\/([0-9A-Za-z-_]+)\/.*')
-        vimeo_re = re.compile('https:\/\/vimeo.com\/([0-9]+)')
-        youtube_re = re.compile('https://youtu.be/([0-9A-Za-z-_]+)')
-        new_videos = []
-        for video in videos:
-            if not isinstance(video, dict) or set(video.keys()) != {'url', 'title'}:
-                add_message(import_task, u"ERROR", u"Expecting each item in video_links to be a dictionary with "
-                                                   u"'url' and 'title' keys")
-                continue
-
-            google_match = google_re.match(video['url'])
-            vimeo_match = vimeo_re.match(video['url'])
-            youtube_match = youtube_re.match(video['url'])
-            if not google_match and not vimeo_match and not youtube_match:
-                add_message(import_task, u"ERROR", u"Format of URL %s not recognized. Expected it be a shared link "
-                                                   u"from Vimeo, YouTube, or Google Drive." % video['url'])
-                continue
-            if google_match:
-                try:
-                    file_id = google_match.group(1)
-                    new_videos.append({
-                        'embed_url': "https://drive.google.com/file/d/%s/preview" % file_id,
-                        'description': video['title']
-                    })
-
-                except IndexError:
-                    add_message(import_task, u"ERROR", u"Failed to get file_id from video_link URL %s. Is the URL "
-                                                       u"a shared link from Google Drive?" % video['url'])
-                    continue
-            elif vimeo_match:
-                try:
-                    file_id = vimeo_match.group(1)
-                    new_videos.append({
-                        'embed_url': "https://player.vimeo.com/video/" + file_id,
-                        'description': video['title']
-                    })
-                except IndexError:
-                    add_message(import_task, u"ERROR", u"Failed to get file_id from video_link URL %s. Is the URL "
-                                                       u"a shared link from Vimeo?" % video['url'])
-                    continue
-            elif youtube_match:
-                try:
-                    file_id = youtube_match.group(1)
-                    new_videos.append({
-                        'embed_url': "https://www.youtube.com/embed/" + file_id,
-                        'description': video['title']
-                    })
-                except IndexError:
-                    add_message(import_task, u"ERROR", u"Failed to get file_id from video_link URL %s. Is the URL "
-                                                       u"a shared link from YouTube?" % video['url'])
-                    continue
-
-        if new_videos:
-            # replace any existing videos
-            role.videos.all().delete()
-            for video in new_videos:
-                role.videos.create(url=video['embed_url'], description=video['description'])
-
-
-@task(name="galaxy.main.celerytasks.tasks.import_role", throws=(Exception,))
-def import_role(task_id):
->>>>>>> 02b829ff
     try:
         import_task = ImportTask.objects.get(id=task_id)
     except ImportTask.DoesNotExist:
@@ -621,7 +243,6 @@
 
     import_task.start()
 
-<<<<<<< HEAD
     logger = logging.getLogger('galaxy.worker.tasks.import_repository')
     logger = wlog.ImportTaskAdapter(logger, task_id=import_task.id)
 
@@ -633,242 +254,10 @@
         import_task.finish_failed(
             reason='Task "{}" failed: {}'.format(import_task.id, str(e)))
         raise
-=======
-    try:
-        repo = gh_api.get_repo(repo_full_name)
-    except Exception as exc:
-        fail_import_task(import_task, u"Failed to get repo: %s - %s" % (repo_full_name, exc.message))
-
-    if not repo:
-        fail_import_task(import_task, u"Failed to find repo: %s" % repo_full_name)
-
-    update_namespace(repo)
-
-    # determine which branch to use
-    if import_task.github_reference:
-        branch = import_task.github_reference
-    elif role.github_branch:
-        branch = role.github_branch
-    else:
-        branch = repo.default_branch
-
-    add_message(import_task, u"INFO", u"Accessing branch: %s" % branch)
-
-    # parse meta data
-    add_message(import_task, u"INFO", u"Parsing and validating meta data.")
-    for meta_file in META_FILES:
-        meta_data = decode_file(import_task, repo, branch, meta_file, return_yaml=True)
-        if meta_data:
-            break
-    if not meta_data:
-        fail_import_task(import_task, u"Failed to get meta data. Did you forget to add meta/main.yml or "
-                                      u"ansible/meta.yml?")
-
-    # validate meta/main.yml
-    galaxy_info = meta_data.get("galaxy_info", None)
-    if galaxy_info is None:
-        add_message(import_task, u"ERROR", u"Key galaxy_info not found in meta data")
-        galaxy_info = {}
-
-    if import_task.alternate_role_name:
-        add_message(import_task, u"INFO", u"Setting role name to %s" % import_task.alternate_role_name)
-        role.name = import_task.alternate_role_name
-
-    role.description = strip_input(galaxy_info.get("description", repo.description))
-    role.author = strip_input(galaxy_info.get("author", ""))
-    role.company = strip_input(galaxy_info.get("company", ""))
-    role.license = strip_input(galaxy_info.get("license", ""))
-
-    if galaxy_info.get('min_ansible_version'):
-        role.min_ansible_version = strip_input(galaxy_info.get("min_ansible_version", ""))
-
-    if galaxy_info.get('min_ansible_container_version'):
-        role.min_ansible_container_version = strip_input(galaxy_info.get("min_ansible_container_version", ""))
-
-    role.issue_tracker_url = strip_input(galaxy_info.get("issue_tracker_url", ""))
-    role.github_branch = strip_input(galaxy_info.get("github_branch", ""))
-    role.github_default_branch = repo.default_branch
-
-    update_role_videos(import_task, role, videos=galaxy_info.get('video_links'))
-
-    # check if meta/container.yml exists
-    container_yml = decode_file(import_task, repo, branch, 'meta/container.yml', return_yaml=False)
-    ansible_container_yml = decode_file(import_task, repo, branch, 'container.yml', return_yaml=False)
-    if container_yml and ansible_container_yml:
-        add_message(import_task, u"ERROR", (u"Found container.yml and meta/container.yml. "
-                                            u"A role can only have only one container.yml file."))
-    elif container_yml:
-        add_message(import_task, u"INFO", u"Found meta/container.yml")
-        add_message(import_task, u"INFO", u"Setting role type to Container")
-        role.role_type = Role.CONTAINER
-        role.container_yml = container_yml
-    elif ansible_container_yml:
-        add_message(import_task, u"INFO", u"Found container.yml")
-        add_message(import_task, u"INFO", u"Setting role type to Container App")
-        role.role_type = Role.CONTAINER_APP
-        role.container_yml = ansible_container_yml
-    elif galaxy_info.get('demo', False):
-        add_message(import_task, u"INFO", u"Setting role type to Demo")
-        role.role_type = Role.DEMO
-    else:
-        role.role_type = role.ANSIBLE
-        role.container_yml = None
-
-    if role.issue_tracker_url == "" and repo.has_issues:
-        role.issue_tracker_url = repo.html_url + '/issues'
-
-    if role.company != "" and len(role.company) > 50:
-        add_message(import_task, u"WARNING", u"galaxy_info.company exceeds max length of 50 in meta data")
-        role.company = role.company[:50]
-
-    if not role.description:
-        add_message(import_task, u"ERROR", u"missing description. Add a description to GitHub repo or meta data.")
-    elif len(role.description) > 255:
-        add_message(import_task, u"WARNING", u"galaxy_info.description exceeds max length of 255 in meta data")
-        role.description = role.description[:255]
-
-    if not role.license:
-        add_message(import_task, u"ERROR", u"galaxy_info.license missing value in meta data")
-    elif len(role.license) > 50:
-        add_message(import_task, u"WARNING", u"galaxy_info.license exceeds max length of 50 in meta data")
-        role.license = role.license[:50]
-
-    if role.role_type in (role.CONTAINER, role.ANSIBLE) and not role.min_ansible_version:
-        add_message(import_task, u"WARNING", u"Minimum Ansible version missing in meta data. Defaulting to 1.9.")
-        role.min_ansible_version = u'1.9'
-
-    if role.role_type == role.CONTAINER_APP and not role.min_ansible_container_version:
-        add_message(import_task, u"WARNING", u"Minimum Ansible Container version missing in meta data. "
-                                             u"Defaulting to 0.2.0")
-        role.min_ansible_container_version = u'0.2.0'
-
-    if not role.issue_tracker_url:
-        add_message(import_task, u"WARNING", (u"No issue tracker defined. Enable issue tracker in repo settings, "
-                                              u"or provide an issue tracker in meta data."))
-    else:
-        parsed_url = urlparse(role.issue_tracker_url)
-        if parsed_url.scheme == '' or parsed_url.netloc == '' or parsed_url.path == '':
-            add_message(import_task, u"WARNING", u"Invalid URL found in meta data for issue tracker ")
-            role.issue_tracker_url = ""
-
-    # Update role attributes from repo
-    sub_count = 0
-    for sub in repo.get_subscribers():
-        sub_count += 1   # only way to get subscriber count via pygithub
-    role.stargazers_count = repo.stargazers_count
-    role.watchers_count = sub_count
-    role.forks_count = repo.forks_count
-    role.open_issues_count = repo.open_issues_count
-
-    last_commit = repo.get_commits(sha=branch)[0].commit
-    role.commit = last_commit.sha
-    role.commit_message = last_commit.message[:255]
-    role.commit_url = last_commit.html_url
-    role.commit_created = last_commit.committer.date.replace(tzinfo=pytz.UTC)
-
-    # Update the import task in the event the role is left in an invalid state.
-    import_task.stargazers_count = repo.stargazers_count
-    import_task.watchers_count = sub_count
-    import_task.forks_count = repo.forks_count
-    import_task.open_issues_count = repo.open_issues_count
-
-    import_task.commit = last_commit.sha
-    import_task.commit_message = last_commit.message[:255]
-    import_task.commit_url = last_commit.html_url
-    import_task.github_branch = branch
-
-    add_tags(import_task, galaxy_info, role)
-
-    if role.role_type in (role.CONTAINER, role.ANSIBLE):
-        if not galaxy_info.get('platforms'):
-            add_message(import_task, u"ERROR", u"No platforms found in meta data")
-        else:
-            add_platforms(import_task, galaxy_info, role)
-
-    _add_cloud_platforms(import_task, galaxy_info, role)
-
-    if role.role_type in (role.CONTAINER, role.ANSIBLE) and meta_data.get('dependencies'):
-        add_dependencies(import_task, meta_data['dependencies'], role)
-
-    readme, readme_html, readme_type = get_readme(import_task, repo, branch, token)
-    if readme:
-        role.readme = readme
-        role.readme_html = readme_html
-        role.readme_type = readme_type
-    else:
-        fail_import_task(import_task, u"Failed to get README. All roles must include a README.")
-
-    # iterate over repo tags and create version objects
-    add_message(import_task, u"INFO", u"Adding repo tags as role versions")
-    git_tag_list = []
-    try:
-        git_tag_list = repo.get_tags()
-        for tag in git_tag_list:
-            rv, created = RoleVersion.objects.get_or_create(name=tag.name, role=role)
-            rv.release_date = tag.commit.commit.author.date.replace(tzinfo=pytz.UTC)
-            rv.save()
-    except Exception as exc:
-        add_message(import_task, u"ERROR", u"An error occurred while importing repo tags: %s" % six.u(exc))
-
-    add_message(import_task, u"INFO", u"Removing old tags")
-    if git_tag_list:
-        remove_versions = []
-        try:
-            for version in role.versions.all():
-                found = False
-                for tag in git_tag_list:
-                    if tag.name == version.name:
-                        found = True
-                        break
-                if not found:
-                    remove_versions.append(version.name)
-        except Exception as exc:
-            fail_import_task(import_task, u"Error identifying tags to remove: %s" % six.u(exc))
-
-        if remove_versions:
-            try:
-                for version_name in remove_versions:
-                    RoleVersion.objects.filter(name=version_name, role=role).delete()
-            except Exception as exc:
-                fail_import_task(import_task, u"Error removing tags from role: %s" % six.u(exc))
-    try:
-        role.validate_char_lengths()
-    except Exception as exc:
-        add_message(import_task, u"ERROR", six.u(exc))
-
-    try:
-        import_task.validate_char_lengths()
-    except Exception as exc:
-        add_message(import_task, u"ERROR", six.u(exc))
->>>>>>> 02b829ff
-
-
-<<<<<<< HEAD
+
+
 @celery.task(name="galaxy.main.celerytasks.tasks.refresh_user_repos",
              throws=(Exception,))
-=======
-    try:
-        import_task.state = import_state
-        import_task.finished = timezone.now()
-        import_task.save()
-        role.imported = timezone.now()
-        role.is_valid = True
-        role.save()
-        transaction.commit()
-    except Exception as e:
-        fail_import_task(import_task, u"Error saving role: %s" % e.message)
-
-    # Update ES indexes
-    update_custom_indexes.delay(username=role.namespace,
-                                tags=role.get_tags(),
-                                platforms=role.get_unique_platforms(),
-                                cloud_platforms=role.get_cloud_platforms())
-    return True
-
-
-@task(name="galaxy.main.celerytasks.tasks.refresh_user_repos",
-      throws=(Exception,))
->>>>>>> 02b829ff
 @transaction.atomic
 def refresh_user_repos(user, token):
     LOG.info(u"Refreshing User Repo Cache for {}".format(user.username))
@@ -878,14 +267,9 @@
     except github.GithubException as exc:
         user.cache_refreshed = True
         user.save()
-<<<<<<< HEAD
         msg = u"User {} Repo Cache Refresh Error: {}".format(
-            user.username, unicode(exc))
-        LOG.error(msg)
-=======
-        msg = u"User {0} Repo Cache Refresh Error: {1}".format(user.username, six.u(exc))
-        logger.error(msg)
->>>>>>> 02b829ff
+            user.username, six.u(exc))
+        LOG.error(msg)
         raise Exception(msg)
 
     try:
@@ -893,14 +277,9 @@
     except github.GithubException as exc:
         user.cache_refreshed = True
         user.save()
-<<<<<<< HEAD
         msg = u"User {} Repo Cache Refresh Error: {}".format(
-            user.username, unicode(exc))
-        LOG.error(msg)
-=======
-        msg = u"User {0} Repo Cache Refresh Error: {1}".format(user.username, six.u(exc))
-        logger.error(msg)
->>>>>>> 02b829ff
+            user.username, six.u(exc))
+        LOG.error(msg)
         raise Exception(msg)
 
     try:
@@ -908,14 +287,9 @@
     except github.GithubException as exc:
         user.cache_refreshed = True
         user.save()
-<<<<<<< HEAD
         msg = u"User {} Repo Cache Refresh Error: {}".foramt(
-            user.username, unicode(exc))
-        LOG.error(msg)
-=======
-        msg = u"User {0} Repo Cache Refresh Error: {1}".foramt(user.username, six.u(exc))
-        logger.error(msg)
->>>>>>> 02b829ff
+            user.username, six.u(exc))
+        LOG.error(msg)
         raise Exception(msg)
 
     refresh_existing_user_repos(token, ghu)
@@ -934,43 +308,24 @@
     LOG.info(u"Refreshing User Stars for {}".format(user.username))
 
     try:
-<<<<<<< HEAD
         gh_api = github.Github(token)
     except github.GithubException as exc:
-        msg = u"User {} Refresh Stars: {}".format(user.username, unicode(exc))
-        LOG.error(msg)
-=======
-        gh_api = Github(token)
-    except GithubException as exc:
-        msg = u"User {0} Refresh Stars: {1}".format(user.username, six.u(exc))
-        logger.error(msg)
->>>>>>> 02b829ff
+        msg = u"User {} Refresh Stars: {}".format(user.username, six.u(exc))
+        LOG.error(msg)
         raise Exception(msg)
 
     try:
         ghu = gh_api.get_user()
-<<<<<<< HEAD
-    except github.GithubException as exc:
-        msg = u"User {} Refresh Stars: {}".format(user.username, unicode(exc))
-        LOG.error(msg)
-=======
-    except GithubException as exc:
-        msg = u"User {0} Refresh Stars: {1}" % (user.username, six.u(exc))
-        logger.error(msg)
->>>>>>> 02b829ff
+    except github.GithubException as exc:
+        msg = u"User {} Refresh Stars: {}".format(user.username, six.u(exc))
+        LOG.error(msg)
         raise Exception(msg)
 
     try:
         subscriptions = ghu.get_subscriptions()
-<<<<<<< HEAD
-    except github.GithubException as exc:
-        msg = u"User {} Refresh Stars: {}".format(user.username, unicode(exc))
-        LOG.error(msg)
-=======
-    except GithubException as exc:
-        msg = u"User {0} Refresh Stars: {1]" % (user.username, six.u(exc))
-        logger.error(msg)
->>>>>>> 02b829ff
+    except github.GithubException as exc:
+        msg = u"User {} Refresh Stars: {}".format(user.username, six.u(exc))
+        LOG.error(msg)
         raise Exception(msg)
 
     # Refresh user subscriptions class
@@ -991,15 +346,9 @@
 
     try:
         starred = ghu.get_starred()
-<<<<<<< HEAD
-    except github.GithubException as exc:
-        msg = u"User {0} Refresh Stars: {1}".format(user.username, unicode(exc))
-        LOG.error(msg)
-=======
-    except GithubException as exc:
+    except github.GithubException as exc:
         msg = u"User {0} Refresh Stars: {1}".format(user.username, six.u(exc))
-        logger.error(msg)
->>>>>>> 02b829ff
+        LOG.error(msg)
         raise Exception(msg)
 
     new_starred = {(s.owner.login, s.name) for s in starred}
@@ -1061,11 +410,7 @@
             else:
                 passed += 1
         except Exception as exc:
-<<<<<<< HEAD
-            LOG.error(u"FAILED: {0} - {1}".format(full_name, unicode(exc)))
-=======
-            logger.error(u"FAILED: {0} - {1}".format(full_name, six.u(exc)))
->>>>>>> 02b829ff
+            LOG.error(u"FAILED: {0} - {1}".format(full_name, six.u(exc)))
             failed += 1
 
     tracker.state = 'FINISHED'
@@ -1104,9 +449,5 @@
             ri.save()
             transaction.commit()
     except Exception as exc:
-<<<<<<< HEAD
-        LOG.error(u"Clear Stuck Imports ERROR: {}".format(unicode(exc)))
-=======
-        logger.error(u"Clear Stuck Imports ERROR: {}".format(six.u(exc)))
->>>>>>> 02b829ff
+        LOG.error(u"Clear Stuck Imports ERROR: {}".format(six.u(exc)))
         raise