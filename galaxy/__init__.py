--- conflicted
+++ resolved
@@ -19,11 +19,7 @@
 import sys
 import warnings
 
-<<<<<<< HEAD
-__version__ = '1.0.1'
-=======
 __version__ = '1.1.0'
->>>>>>> 0d10e2f5
 __all__ = ['__version__']
 
 
