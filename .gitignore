--- conflicted
+++ resolved
@@ -25,12 +25,7 @@
 galaxy.min.css
 .DS_Store
 ansible-deployment/
-<<<<<<< HEAD
-galaxy.sublime*
 yarn-error.log
-=======
-
-galaxyui/yarn-error.log
 
 # NOTE(cutwater): Temporary adding developer environment related files
 # to .gitignore, however these files should not be included in project
@@ -38,5 +33,4 @@
 # itself) should be included in global ignore file. See `git help config`
 # option `core.excludesFile` for more details.
 *.sublime-project
-*.sublime-workspace
->>>>>>> 3d386351
+*.sublime-workspace