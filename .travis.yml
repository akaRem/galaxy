language: python
sudo: required

env:
- PYTHONUNBUFFERED=1

services:
- docker

# TODO(cutwater): Do we need this?
# before_install:
# - sudo apt-add-repository 'deb http://archive.ubuntu.com/ubuntu trusty-backports universe'
# - sudo apt-get update -qq

install:
- pip install ansible flake8

script:
# run flake8
- make test/flake8

# build images
- make build/docker-dev

# TODO(cutwater): Run tests locally
# start the application
- make dev/up_detached
- make dev/waitenv
- make dev/test

# check images running
- docker ps -a
- docker images
<<<<<<< HEAD
- docker-compose -f scripts/compose-dev.yml -p galaxy logs galaxy
=======
- docker-compose -f scripts/docker/dev/compose.yml -p galaxy logs galaxy
>>>>>>> 42dfa081

# Run simple web server test
- pushd testing/simple
- ansible-playbook -i inventory test.yml
- popd

# Check the logs
- docker ps -a
- make dev/log

# Stop the application
- make dev/down

# Build release image
- |
  if [[ "$TRAVIS_PULL_REQUEST" == "false" ]]; then
    make build/release
  fi

after_success:
- scripts/travis-publish-image.sh<|MERGE_RESOLUTION|>--- conflicted
+++ resolved
@@ -31,11 +31,7 @@
 # check images running
 - docker ps -a
 - docker images
-<<<<<<< HEAD
-- docker-compose -f scripts/compose-dev.yml -p galaxy logs galaxy
-=======
 - docker-compose -f scripts/docker/dev/compose.yml -p galaxy logs galaxy
->>>>>>> 42dfa081
 
 # Run simple web server test
 - pushd testing/simple
