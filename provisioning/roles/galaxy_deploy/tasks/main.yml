--- conflicted
+++ resolved
@@ -42,8 +42,4 @@
   ignore_errors: yes
 
 - name: Rebuild custom search indexes
-<<<<<<< HEAD
-  command: "galaxy-manage rebuild_galaxy_indexes"
-=======
-  command: "galaxy-manage rebuild_galaxy_indexes"
->>>>>>> 2c819667
+  command: "galaxy-manage rebuild_galaxy_indexes"