---
- name: Check for the tar file
  shell: ls -1 {{ galaxy_dist_dir }}/galaxy-*.tar.gz
  register: app_tar

- name: Remove the existing app
  pip: name=galaxy state=absent
  ignore_errors: yes

- name: Install the Galaxy app
  pip: name={{ app_tar.stdout }}

- name: configure galaxy public/static directory
  file: path=/var/lib/galaxy/public/static state=directory mode=0755

- name: deploy settings file
  template: src=settings.py.j2 dest=/etc/galaxy/settings.py owner=root group=galaxy_manage mode=0660

- name: create the SECRET_KEY file
  command: /usr/bin/python -c "import uuid; file('/etc/galaxy/SECRET_KEY', 'wb').write(uuid.uuid4().hex)" creates=/etc/galaxy/SECRET_KEY

- name: adjust SECRET_KEY permissions
  file: path=/etc/galaxy/SECRET_KEY state=file owner=root group=galaxy_manage mode=0660

- name: deploy apache configuration file
  template: src=galaxy.conf.j2 dest=/etc/httpd/conf.d/galaxy.conf

- name: Apply migrations
  command: galaxy-manage migrate --noinput

- name: Collect galaxy static files
  command: galaxy-manage collectstatic --clear --noinput
  notify:
    - restart apache
    - restart supervisord

- name: Rebuild haystack search index
  expect:
    command: "galaxy-manage rebuild_index"
    responses:
      "Are you sure you wish to continue?": y
  ignore_errors: yes

<<<<<<< HEAD
- name: rebuild custom indexes
  command: "/galaxy_devel/manage.py rebuild_galaxy_indexes"

- name: Send slack notification
  local_action:
      module: slack
      token: "T026NJJ6Z/B0B4Z8BEH/YcNE4Z5Z5U0bKi4yHCfzzBDp"
      color: good
      msg: "{{ galaxy_slack_message }}"
=======
- name: Rebuild custom search indexes
  command: "/galaxy_devel/manage.py rebuild_galaxy_indexes"
>>>>>>> 3602bd73
<|MERGE_RESOLUTION|>--- conflicted
+++ resolved
@@ -41,17 +41,5 @@
       "Are you sure you wish to continue?": y
   ignore_errors: yes
 
-<<<<<<< HEAD
-- name: rebuild custom indexes
-  command: "/galaxy_devel/manage.py rebuild_galaxy_indexes"
-
-- name: Send slack notification
-  local_action:
-      module: slack
-      token: "T026NJJ6Z/B0B4Z8BEH/YcNE4Z5Z5U0bKi4yHCfzzBDp"
-      color: good
-      msg: "{{ galaxy_slack_message }}"
-=======
 - name: Rebuild custom search indexes
-  command: "/galaxy_devel/manage.py rebuild_galaxy_indexes"
->>>>>>> 3602bd73
+  command: "galaxy-manage rebuild_galaxy_indexes"
